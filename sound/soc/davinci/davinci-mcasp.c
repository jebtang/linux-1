/*
 * ALSA SoC McASP Audio Layer for TI DAVINCI processor
 *
 * Multi-channel Audio Serial Port Driver
 *
 * Author: Nirmal Pandey <n-pandey@ti.com>,
 *         Suresh Rajashekara <suresh.r@ti.com>
 *         Steve Chen <schen@.mvista.com>
 *
 * Copyright:   (C) 2009 MontaVista Software, Inc., <source@mvista.com>
 * Copyright:   (C) 2009  Texas Instruments, India
 *
 * This program is free software; you can redistribute it and/or modify
 * it under the terms of the GNU General Public License version 2 as
 * published by the Free Software Foundation.
 */

#include <linux/init.h>
#include <linux/module.h>
#include <linux/device.h>
#include <linux/slab.h>
#include <linux/delay.h>
#include <linux/io.h>
#include <linux/pm_runtime.h>
#include <linux/of.h>
#include <linux/of_platform.h>
#include <linux/of_device.h>

#include <sound/core.h>
#include <sound/pcm.h>
#include <sound/pcm_params.h>
#include <sound/initval.h>
#include <sound/soc.h>

#include "davinci-pcm.h"
#include "davinci-mcasp.h"

/*
 * McASP register definitions
 */
#define DAVINCI_MCASP_PID_REG		0x00
#define DAVINCI_MCASP_PWREMUMGT_REG	0x04

#define DAVINCI_MCASP_PFUNC_REG		0x10
#define DAVINCI_MCASP_PDIR_REG		0x14
#define DAVINCI_MCASP_PDOUT_REG		0x18
#define DAVINCI_MCASP_PDSET_REG		0x1c

#define DAVINCI_MCASP_PDCLR_REG		0x20

#define DAVINCI_MCASP_TLGC_REG		0x30
#define DAVINCI_MCASP_TLMR_REG		0x34

#define DAVINCI_MCASP_GBLCTL_REG	0x44
#define DAVINCI_MCASP_AMUTE_REG		0x48
#define DAVINCI_MCASP_LBCTL_REG		0x4c

#define DAVINCI_MCASP_TXDITCTL_REG	0x50

#define DAVINCI_MCASP_GBLCTLR_REG	0x60
#define DAVINCI_MCASP_RXMASK_REG	0x64
#define DAVINCI_MCASP_RXFMT_REG		0x68
#define DAVINCI_MCASP_RXFMCTL_REG	0x6c

#define DAVINCI_MCASP_ACLKRCTL_REG	0x70
#define DAVINCI_MCASP_AHCLKRCTL_REG	0x74
#define DAVINCI_MCASP_RXTDM_REG		0x78
#define DAVINCI_MCASP_EVTCTLR_REG	0x7c

#define DAVINCI_MCASP_RXSTAT_REG	0x80
#define DAVINCI_MCASP_RXTDMSLOT_REG	0x84
#define DAVINCI_MCASP_RXCLKCHK_REG	0x88
#define DAVINCI_MCASP_REVTCTL_REG	0x8c

#define DAVINCI_MCASP_GBLCTLX_REG	0xa0
#define DAVINCI_MCASP_TXMASK_REG	0xa4
#define DAVINCI_MCASP_TXFMT_REG		0xa8
#define DAVINCI_MCASP_TXFMCTL_REG	0xac

#define DAVINCI_MCASP_ACLKXCTL_REG	0xb0
#define DAVINCI_MCASP_AHCLKXCTL_REG	0xb4
#define DAVINCI_MCASP_TXTDM_REG		0xb8
#define DAVINCI_MCASP_EVTCTLX_REG	0xbc

#define DAVINCI_MCASP_TXSTAT_REG	0xc0
#define DAVINCI_MCASP_TXTDMSLOT_REG	0xc4
#define DAVINCI_MCASP_TXCLKCHK_REG	0xc8
#define DAVINCI_MCASP_XEVTCTL_REG	0xcc

/* Left(even TDM Slot) Channel Status Register File */
#define DAVINCI_MCASP_DITCSRA_REG	0x100
/* Right(odd TDM slot) Channel Status Register File */
#define DAVINCI_MCASP_DITCSRB_REG	0x118
/* Left(even TDM slot) User Data Register File */
#define DAVINCI_MCASP_DITUDRA_REG	0x130
/* Right(odd TDM Slot) User Data Register File */
#define DAVINCI_MCASP_DITUDRB_REG	0x148

/* Serializer n Control Register */
#define DAVINCI_MCASP_XRSRCTL_BASE_REG	0x180
#define DAVINCI_MCASP_XRSRCTL_REG(n)	(DAVINCI_MCASP_XRSRCTL_BASE_REG + \
						(n << 2))

/* Transmit Buffer for Serializer n */
#define DAVINCI_MCASP_TXBUF_REG		0x200
/* Receive Buffer for Serializer n */
#define DAVINCI_MCASP_RXBUF_REG		0x280

/* McASP FIFO Registers */
#define DAVINCI_MCASP_WFIFOCTL		(0x1010)
#define DAVINCI_MCASP_WFIFOSTS		(0x1014)
#define DAVINCI_MCASP_RFIFOCTL		(0x1018)
#define DAVINCI_MCASP_RFIFOSTS		(0x101C)
#define MCASP_VER3_WFIFOCTL		(0x1000)
#define MCASP_VER3_WFIFOSTS		(0x1004)
#define MCASP_VER3_RFIFOCTL		(0x1008)
#define MCASP_VER3_RFIFOSTS		(0x100C)

/*
 * DAVINCI_MCASP_PWREMUMGT_REG - Power Down and Emulation Management
 *     Register Bits
 */
#define MCASP_FREE	BIT(0)
#define MCASP_SOFT	BIT(1)

/*
 * DAVINCI_MCASP_PFUNC_REG - Pin Function / GPIO Enable Register Bits
 */
#define AXR(n)		(1<<n)
#define PFUNC_AMUTE	BIT(25)
#define ACLKX		BIT(26)
#define AHCLKX		BIT(27)
#define AFSX		BIT(28)
#define ACLKR		BIT(29)
#define AHCLKR		BIT(30)
#define AFSR		BIT(31)

/*
 * DAVINCI_MCASP_PDIR_REG - Pin Direction Register Bits
 */
#define AXR(n)		(1<<n)
#define PDIR_AMUTE	BIT(25)
#define ACLKX		BIT(26)
#define AHCLKX		BIT(27)
#define AFSX		BIT(28)
#define ACLKR		BIT(29)
#define AHCLKR		BIT(30)
#define AFSR		BIT(31)

/*
 * DAVINCI_MCASP_TXDITCTL_REG - Transmit DIT Control Register Bits
 */
#define DITEN	BIT(0)	/* Transmit DIT mode enable/disable */
#define VA	BIT(2)
#define VB	BIT(3)

/*
 * DAVINCI_MCASP_TXFMT_REG - Transmit Bitstream Format Register Bits
 */
#define TXROT(val)	(val)
#define TXSEL		BIT(3)
#define TXSSZ(val)	(val<<4)
#define TXPBIT(val)	(val<<8)
#define TXPAD(val)	(val<<13)
#define TXORD		BIT(15)
#define FSXDLY(val)	(val<<16)

/*
 * DAVINCI_MCASP_RXFMT_REG - Receive Bitstream Format Register Bits
 */
#define RXROT(val)	(val)
#define RXSEL		BIT(3)
#define RXSSZ(val)	(val<<4)
#define RXPBIT(val)	(val<<8)
#define RXPAD(val)	(val<<13)
#define RXORD		BIT(15)
#define FSRDLY(val)	(val<<16)

/*
 * DAVINCI_MCASP_TXFMCTL_REG -  Transmit Frame Control Register Bits
 */
#define FSXPOL		BIT(0)
#define AFSXE		BIT(1)
#define FSXDUR		BIT(4)
#define FSXMOD(val)	(val<<7)

/*
 * DAVINCI_MCASP_RXFMCTL_REG - Receive Frame Control Register Bits
 */
#define FSRPOL		BIT(0)
#define AFSRE		BIT(1)
#define FSRDUR		BIT(4)
#define FSRMOD(val)	(val<<7)

/*
 * DAVINCI_MCASP_ACLKXCTL_REG - Transmit Clock Control Register Bits
 */
#define ACLKXDIV(val)	(val)
#define ACLKXE		BIT(5)
#define TX_ASYNC	BIT(6)
#define ACLKXPOL	BIT(7)
#define ACLKXDIV_MASK	0x1f

/*
 * DAVINCI_MCASP_ACLKRCTL_REG Receive Clock Control Register Bits
 */
#define ACLKRDIV(val)	(val)
#define ACLKRE		BIT(5)
#define RX_ASYNC	BIT(6)
#define ACLKRPOL	BIT(7)
#define ACLKRDIV_MASK	0x1f

/*
 * DAVINCI_MCASP_AHCLKXCTL_REG - High Frequency Transmit Clock Control
 *     Register Bits
 */
#define AHCLKXDIV(val)	(val)
#define AHCLKXPOL	BIT(14)
#define AHCLKXE		BIT(15)
#define AHCLKXDIV_MASK	0xfff

/*
 * DAVINCI_MCASP_AHCLKRCTL_REG - High Frequency Receive Clock Control
 *     Register Bits
 */
#define AHCLKRDIV(val)	(val)
#define AHCLKRPOL	BIT(14)
#define AHCLKRE		BIT(15)
#define AHCLKRDIV_MASK	0xfff

/*
 * DAVINCI_MCASP_XRSRCTL_BASE_REG -  Serializer Control Register Bits
 */
#define MODE(val)	(val)
#define DISMOD		(val)(val<<2)
#define TXSTATE		BIT(4)
#define RXSTATE		BIT(5)

/*
 * DAVINCI_MCASP_LBCTL_REG - Loop Back Control Register Bits
 */
#define LBEN		BIT(0)
#define LBORD		BIT(1)
#define LBGENMODE(val)	(val<<2)

/*
 * DAVINCI_MCASP_TXTDMSLOT_REG - Transmit TDM Slot Register configuration
 */
#define TXTDMS(n)	(1<<n)

/*
 * DAVINCI_MCASP_RXTDMSLOT_REG - Receive TDM Slot Register configuration
 */
#define RXTDMS(n)	(1<<n)

/*
 * DAVINCI_MCASP_GBLCTL_REG -  Global Control Register Bits
 */
#define RXCLKRST	BIT(0)	/* Receiver Clock Divider Reset */
#define RXHCLKRST	BIT(1)	/* Receiver High Frequency Clock Divider */
#define RXSERCLR	BIT(2)	/* Receiver Serializer Clear */
#define RXSMRST		BIT(3)	/* Receiver State Machine Reset */
#define RXFSRST		BIT(4)	/* Frame Sync Generator Reset */
#define TXCLKRST	BIT(8)	/* Transmitter Clock Divider Reset */
#define TXHCLKRST	BIT(9)	/* Transmitter High Frequency Clock Divider*/
#define TXSERCLR	BIT(10)	/* Transmit Serializer Clear */
#define TXSMRST		BIT(11)	/* Transmitter State Machine Reset */
#define TXFSRST		BIT(12)	/* Frame Sync Generator Reset */

/*
 * DAVINCI_MCASP_AMUTE_REG -  Mute Control Register Bits
 */
#define MUTENA(val)	(val)
#define MUTEINPOL	BIT(2)
#define MUTEINENA	BIT(3)
#define MUTEIN		BIT(4)
#define MUTER		BIT(5)
#define MUTEX		BIT(6)
#define MUTEFSR		BIT(7)
#define MUTEFSX		BIT(8)
#define MUTEBADCLKR	BIT(9)
#define MUTEBADCLKX	BIT(10)
#define MUTERXDMAERR	BIT(11)
#define MUTETXDMAERR	BIT(12)

/*
 * DAVINCI_MCASP_REVTCTL_REG - Receiver DMA Event Control Register bits
 */
#define RXDATADMADIS	BIT(0)

/*
 * DAVINCI_MCASP_XEVTCTL_REG - Transmitter DMA Event Control Register bits
 */
#define TXDATADMADIS	BIT(0)

/*
 * DAVINCI_MCASP_W[R]FIFOCTL - Write/Read FIFO Control Register bits
 */
#define FIFO_ENABLE	BIT(16)
#define NUMEVT_MASK	(0xFF << 8)
#define NUMDMA_MASK	(0xFF)

#define DAVINCI_MCASP_NUM_SERIALIZER	16

static inline void mcasp_set_bits(void __iomem *reg, u32 val)
{
	__raw_writel(__raw_readl(reg) | val, reg);
}

static inline void mcasp_clr_bits(void __iomem *reg, u32 val)
{
	__raw_writel((__raw_readl(reg) & ~(val)), reg);
}

static inline void mcasp_mod_bits(void __iomem *reg, u32 val, u32 mask)
{
	__raw_writel((__raw_readl(reg) & ~mask) | val, reg);
}

static inline void mcasp_set_reg(void __iomem *reg, u32 val)
{
	__raw_writel(val, reg);
}

static inline u32 mcasp_get_reg(void __iomem *reg)
{
	return (unsigned int)__raw_readl(reg);
}

static inline void mcasp_set_ctl_reg(void __iomem *regs, u32 val)
{
	int i = 0;

	mcasp_set_bits(regs, val);

	/* programming GBLCTL needs to read back from GBLCTL and verfiy */
	/* loop count is to avoid the lock-up */
	for (i = 0; i < 1000; i++) {
		if ((mcasp_get_reg(regs) & val) == val)
			break;
	}

	if (i == 1000 && ((mcasp_get_reg(regs) & val) != val))
		printk(KERN_ERR "GBLCTL write error\n");
}

static void mcasp_start_rx(struct davinci_audio_dev *dev)
{
	mcasp_set_ctl_reg(dev->base + DAVINCI_MCASP_GBLCTLR_REG, RXHCLKRST);
	mcasp_set_ctl_reg(dev->base + DAVINCI_MCASP_GBLCTLR_REG, RXCLKRST);
	mcasp_set_ctl_reg(dev->base + DAVINCI_MCASP_GBLCTLR_REG, RXSERCLR);
	mcasp_set_reg(dev->base + DAVINCI_MCASP_RXBUF_REG, 0);

	mcasp_set_ctl_reg(dev->base + DAVINCI_MCASP_GBLCTLR_REG, RXSMRST);
	mcasp_set_ctl_reg(dev->base + DAVINCI_MCASP_GBLCTLR_REG, RXFSRST);
	mcasp_set_reg(dev->base + DAVINCI_MCASP_RXBUF_REG, 0);

	mcasp_set_ctl_reg(dev->base + DAVINCI_MCASP_GBLCTLR_REG, RXSMRST);
	mcasp_set_ctl_reg(dev->base + DAVINCI_MCASP_GBLCTLR_REG, RXFSRST);
}

static void mcasp_start_tx(struct davinci_audio_dev *dev)
{
	u8 offset = 0, i;
	u32 cnt;

	mcasp_set_ctl_reg(dev->base + DAVINCI_MCASP_GBLCTLX_REG, TXHCLKRST);
	mcasp_set_ctl_reg(dev->base + DAVINCI_MCASP_GBLCTLX_REG, TXCLKRST);
	mcasp_set_ctl_reg(dev->base + DAVINCI_MCASP_GBLCTLX_REG, TXSERCLR);
	mcasp_set_reg(dev->base + DAVINCI_MCASP_TXBUF_REG, 0);

	mcasp_set_ctl_reg(dev->base + DAVINCI_MCASP_GBLCTLX_REG, TXSMRST);
	mcasp_set_ctl_reg(dev->base + DAVINCI_MCASP_GBLCTLX_REG, TXFSRST);
	mcasp_set_reg(dev->base + DAVINCI_MCASP_TXBUF_REG, 0);
	for (i = 0; i < dev->num_serializer; i++) {
		if (dev->serial_dir[i] == TX_MODE) {
			offset = i;
			break;
		}
	}

	/* wait for TX ready */
	cnt = 0;
	while (!(mcasp_get_reg(dev->base + DAVINCI_MCASP_XRSRCTL_REG(offset)) &
		 TXSTATE) && (cnt < 100000))
		cnt++;

	mcasp_set_reg(dev->base + DAVINCI_MCASP_TXBUF_REG, 0);
}

static void davinci_mcasp_start(struct davinci_audio_dev *dev, int stream)
{
	if (stream == SNDRV_PCM_STREAM_PLAYBACK) {
		if (dev->txnumevt) {	/* enable FIFO */
			switch (dev->version) {
			case MCASP_VERSION_3:
				mcasp_clr_bits(dev->base + MCASP_VER3_WFIFOCTL,
								FIFO_ENABLE);
				mcasp_set_bits(dev->base + MCASP_VER3_WFIFOCTL,
								FIFO_ENABLE);
				break;
			default:
				mcasp_clr_bits(dev->base +
					DAVINCI_MCASP_WFIFOCTL,	FIFO_ENABLE);
				mcasp_set_bits(dev->base +
					DAVINCI_MCASP_WFIFOCTL,	FIFO_ENABLE);
			}
		}
		mcasp_start_tx(dev);
	} else {
		if (dev->rxnumevt) {	/* enable FIFO */
			switch (dev->version) {
			case MCASP_VERSION_3:
				mcasp_clr_bits(dev->base + MCASP_VER3_RFIFOCTL,
								FIFO_ENABLE);
				mcasp_set_bits(dev->base + MCASP_VER3_RFIFOCTL,
								FIFO_ENABLE);
				break;
			default:
				mcasp_clr_bits(dev->base +
					DAVINCI_MCASP_RFIFOCTL,	FIFO_ENABLE);
				mcasp_set_bits(dev->base +
					DAVINCI_MCASP_RFIFOCTL,	FIFO_ENABLE);
			}
		}
		mcasp_start_rx(dev);
	}
}

static void mcasp_stop_rx(struct davinci_audio_dev *dev)
{
	mcasp_set_reg(dev->base + DAVINCI_MCASP_GBLCTLR_REG, 0);
	mcasp_set_reg(dev->base + DAVINCI_MCASP_RXSTAT_REG, 0xFFFFFFFF);
}

static void mcasp_stop_tx(struct davinci_audio_dev *dev)
{
	mcasp_set_reg(dev->base + DAVINCI_MCASP_GBLCTLX_REG, 0);
	mcasp_set_reg(dev->base + DAVINCI_MCASP_TXSTAT_REG, 0xFFFFFFFF);
}

static void davinci_mcasp_stop(struct davinci_audio_dev *dev, int stream)
{
	if (stream == SNDRV_PCM_STREAM_PLAYBACK) {
		if (dev->txnumevt) {	/* disable FIFO */
			switch (dev->version) {
			case MCASP_VERSION_3:
				mcasp_clr_bits(dev->base + MCASP_VER3_WFIFOCTL,
								FIFO_ENABLE);
				break;
			default:
				mcasp_clr_bits(dev->base +
					DAVINCI_MCASP_WFIFOCTL,	FIFO_ENABLE);
			}
		}
		mcasp_stop_tx(dev);
	} else {
		if (dev->rxnumevt) {	/* disable FIFO */
			switch (dev->version) {
			case MCASP_VERSION_3:
				mcasp_clr_bits(dev->base + MCASP_VER3_RFIFOCTL,
								FIFO_ENABLE);
			break;

			default:
				mcasp_clr_bits(dev->base +
					DAVINCI_MCASP_RFIFOCTL,	FIFO_ENABLE);
			}
		}
		mcasp_stop_rx(dev);
	}
}

static int davinci_mcasp_set_dai_fmt(struct snd_soc_dai *cpu_dai,
					 unsigned int fmt)
{
	struct davinci_audio_dev *dev = snd_soc_dai_get_drvdata(cpu_dai);
	void __iomem *base = dev->base;

	switch (fmt & SND_SOC_DAIFMT_FORMAT_MASK) {
	case SND_SOC_DAIFMT_DSP_B:
	case SND_SOC_DAIFMT_AC97:
		mcasp_clr_bits(dev->base + DAVINCI_MCASP_TXFMCTL_REG, FSXDUR);
		mcasp_clr_bits(dev->base + DAVINCI_MCASP_RXFMCTL_REG, FSRDUR);
		break;
	default:
		/* configure a full-word SYNC pulse (LRCLK) */
		mcasp_set_bits(dev->base + DAVINCI_MCASP_TXFMCTL_REG, FSXDUR);
		mcasp_set_bits(dev->base + DAVINCI_MCASP_RXFMCTL_REG, FSRDUR);

		/* make 1st data bit occur one ACLK cycle after the frame sync */
		mcasp_set_bits(dev->base + DAVINCI_MCASP_TXFMT_REG, FSXDLY(1));
		mcasp_set_bits(dev->base + DAVINCI_MCASP_RXFMT_REG, FSRDLY(1));
		break;
	}

	switch (fmt & SND_SOC_DAIFMT_MASTER_MASK) {
	case SND_SOC_DAIFMT_CBS_CFS:
		/* codec is clock and frame slave */
		mcasp_set_bits(base + DAVINCI_MCASP_ACLKXCTL_REG, ACLKXE);
		mcasp_set_bits(base + DAVINCI_MCASP_TXFMCTL_REG, AFSXE);

		mcasp_set_bits(base + DAVINCI_MCASP_ACLKRCTL_REG, ACLKRE);
		mcasp_set_bits(base + DAVINCI_MCASP_RXFMCTL_REG, AFSRE);

		mcasp_set_bits(base + DAVINCI_MCASP_PDIR_REG, ACLKX | AFSX);
		break;
	case SND_SOC_DAIFMT_CBM_CFS:
		/* codec is clock master and frame slave */
		mcasp_clr_bits(base + DAVINCI_MCASP_ACLKXCTL_REG, ACLKXE);
		mcasp_set_bits(base + DAVINCI_MCASP_TXFMCTL_REG, AFSXE);

		mcasp_clr_bits(base + DAVINCI_MCASP_ACLKRCTL_REG, ACLKRE);
		mcasp_set_bits(base + DAVINCI_MCASP_RXFMCTL_REG, AFSRE);

		mcasp_clr_bits(base + DAVINCI_MCASP_PDIR_REG,
				ACLKX | ACLKR);
		mcasp_set_bits(base + DAVINCI_MCASP_PDIR_REG,
				AFSX | AFSR);
		break;
	case SND_SOC_DAIFMT_CBM_CFM:
		/* codec is clock and frame master */
		mcasp_clr_bits(base + DAVINCI_MCASP_ACLKXCTL_REG, ACLKXE);
		mcasp_clr_bits(base + DAVINCI_MCASP_TXFMCTL_REG, AFSXE);

		mcasp_clr_bits(base + DAVINCI_MCASP_ACLKRCTL_REG, ACLKRE);
		mcasp_clr_bits(base + DAVINCI_MCASP_RXFMCTL_REG, AFSRE);

		mcasp_clr_bits(base + DAVINCI_MCASP_PDIR_REG,
				ACLKX | AHCLKX | AFSX | ACLKR | AHCLKR | AFSR);
		break;

	default:
		return -EINVAL;
	}

	switch (fmt & SND_SOC_DAIFMT_INV_MASK) {
	case SND_SOC_DAIFMT_IB_NF:
		mcasp_clr_bits(base + DAVINCI_MCASP_ACLKXCTL_REG, ACLKXPOL);
		mcasp_clr_bits(base + DAVINCI_MCASP_TXFMCTL_REG, FSXPOL);

		mcasp_set_bits(base + DAVINCI_MCASP_ACLKRCTL_REG, ACLKRPOL);
		mcasp_clr_bits(base + DAVINCI_MCASP_RXFMCTL_REG, FSRPOL);
		break;

	case SND_SOC_DAIFMT_NB_IF:
		mcasp_set_bits(base + DAVINCI_MCASP_ACLKXCTL_REG, ACLKXPOL);
		mcasp_set_bits(base + DAVINCI_MCASP_TXFMCTL_REG, FSXPOL);

		mcasp_clr_bits(base + DAVINCI_MCASP_ACLKRCTL_REG, ACLKRPOL);
		mcasp_set_bits(base + DAVINCI_MCASP_RXFMCTL_REG, FSRPOL);
		break;

	case SND_SOC_DAIFMT_IB_IF:
		mcasp_clr_bits(base + DAVINCI_MCASP_ACLKXCTL_REG, ACLKXPOL);
		mcasp_set_bits(base + DAVINCI_MCASP_TXFMCTL_REG, FSXPOL);

		mcasp_set_bits(base + DAVINCI_MCASP_ACLKRCTL_REG, ACLKRPOL);
		mcasp_set_bits(base + DAVINCI_MCASP_RXFMCTL_REG, FSRPOL);
		break;

	case SND_SOC_DAIFMT_NB_NF:
		mcasp_set_bits(base + DAVINCI_MCASP_ACLKXCTL_REG, ACLKXPOL);
		mcasp_clr_bits(base + DAVINCI_MCASP_TXFMCTL_REG, FSXPOL);

		mcasp_clr_bits(base + DAVINCI_MCASP_ACLKRCTL_REG, ACLKRPOL);
		mcasp_clr_bits(base + DAVINCI_MCASP_RXFMCTL_REG, FSRPOL);
		break;

	default:
		return -EINVAL;
	}

	return 0;
}

static int davinci_mcasp_set_clkdiv(struct snd_soc_dai *dai, int div_id, int div)
<<<<<<< HEAD
{
	struct davinci_audio_dev *dev = snd_soc_dai_get_drvdata(dai);

	switch (div_id) {
	case 0:		/* MCLK divider */
		mcasp_mod_bits(dev->base + DAVINCI_MCASP_AHCLKXCTL_REG,
			       AHCLKXDIV(div - 1), AHCLKXDIV_MASK);
		mcasp_mod_bits(dev->base + DAVINCI_MCASP_AHCLKRCTL_REG,
			       AHCLKRDIV(div - 1), AHCLKRDIV_MASK);
		break;

	case 1:		/* BCLK divider */
		mcasp_mod_bits(dev->base + DAVINCI_MCASP_ACLKXCTL_REG,
			       ACLKXDIV(div - 1), ACLKXDIV_MASK);
		mcasp_mod_bits(dev->base + DAVINCI_MCASP_ACLKRCTL_REG,
			       ACLKRDIV(div - 1), ACLKRDIV_MASK);
		break;

	default:
		return -EINVAL;
	}

	return 0;
}

static int davinci_mcasp_set_sysclk(struct snd_soc_dai *dai, int clk_id,
				    unsigned int freq, int dir)
{
	struct davinci_audio_dev *dev = snd_soc_dai_get_drvdata(dai);

	if (dir == SND_SOC_CLOCK_OUT) {
		mcasp_set_bits(dev->base + DAVINCI_MCASP_AHCLKXCTL_REG, AHCLKXE);
		mcasp_set_bits(dev->base + DAVINCI_MCASP_AHCLKRCTL_REG, AHCLKRE);
		mcasp_set_bits(dev->base + DAVINCI_MCASP_PDIR_REG, AHCLKX);
	} else {
		mcasp_clr_bits(dev->base + DAVINCI_MCASP_AHCLKXCTL_REG, AHCLKXE);
		mcasp_clr_bits(dev->base + DAVINCI_MCASP_AHCLKRCTL_REG, AHCLKRE);
		mcasp_clr_bits(dev->base + DAVINCI_MCASP_PDIR_REG, AHCLKX);
	}

	return 0;
}

static int davinci_config_channel_size(struct davinci_audio_dev *dev,
				       int channel_size)
=======
>>>>>>> 7a79e94e
{
	struct davinci_audio_dev *dev = snd_soc_dai_get_drvdata(dai);

	switch (div_id) {
	case 0:		/* MCLK divider */
		mcasp_mod_bits(dev->base + DAVINCI_MCASP_AHCLKXCTL_REG,
			       AHCLKXDIV(div - 1), AHCLKXDIV_MASK);
		mcasp_mod_bits(dev->base + DAVINCI_MCASP_AHCLKRCTL_REG,
			       AHCLKRDIV(div - 1), AHCLKRDIV_MASK);
		break;

	case 1:		/* BCLK divider */
		mcasp_mod_bits(dev->base + DAVINCI_MCASP_ACLKXCTL_REG,
			       ACLKXDIV(div - 1), ACLKXDIV_MASK);
		mcasp_mod_bits(dev->base + DAVINCI_MCASP_ACLKRCTL_REG,
			       ACLKRDIV(div - 1), ACLKRDIV_MASK);
		break;

	case 2:		/* BCLK/LRCLK ratio */
		dev->bclk_lrclk_ratio = div;
		break;

	default:
		return -EINVAL;
	}

	return 0;
}

static int davinci_mcasp_set_sysclk(struct snd_soc_dai *dai, int clk_id,
				    unsigned int freq, int dir)
{
	struct davinci_audio_dev *dev = snd_soc_dai_get_drvdata(dai);

	if (dir == SND_SOC_CLOCK_OUT) {
		mcasp_set_bits(dev->base + DAVINCI_MCASP_AHCLKXCTL_REG, AHCLKXE);
		mcasp_set_bits(dev->base + DAVINCI_MCASP_AHCLKRCTL_REG, AHCLKRE);
		mcasp_set_bits(dev->base + DAVINCI_MCASP_PDIR_REG, AHCLKX);
	} else {
		mcasp_clr_bits(dev->base + DAVINCI_MCASP_AHCLKXCTL_REG, AHCLKXE);
		mcasp_clr_bits(dev->base + DAVINCI_MCASP_AHCLKRCTL_REG, AHCLKRE);
		mcasp_clr_bits(dev->base + DAVINCI_MCASP_PDIR_REG, AHCLKX);
	}

	return 0;
}

static int davinci_config_channel_size(struct davinci_audio_dev *dev,
				       int word_length)
{
	u32 fmt;
	u32 rotate = (32 - word_length) / 4;
	u32 mask = (1ULL << word_length) - 1;

	/*
	 * if s BCLK-to-LRCLK ratio has been configured via the set_clkdiv()
	 * callback, take it into account here. That allows us to for example
	 * send 32 bits per channel to the codec, while only 16 of them carry
	 * audio payload.
	 * The clock ratio is given for a full period of data (both left and
	 * right channels), so it has to be divided by 2.
	 */
	if (dev->bclk_lrclk_ratio)
		word_length = dev->bclk_lrclk_ratio / 2;

	/* mapping of the XSSZ bit-field as described in the datasheet */
	fmt = (word_length >> 1) - 1;

	mcasp_mod_bits(dev->base + DAVINCI_MCASP_RXFMT_REG,
					RXSSZ(fmt), RXSSZ(0x0F));
	mcasp_mod_bits(dev->base + DAVINCI_MCASP_TXFMT_REG,
					TXSSZ(fmt), TXSSZ(0x0F));
	mcasp_mod_bits(dev->base + DAVINCI_MCASP_TXFMT_REG, TXROT(rotate),
							TXROT(7));
	mcasp_mod_bits(dev->base + DAVINCI_MCASP_RXFMT_REG, RXROT(rotate),
							RXROT(7));
	mcasp_set_reg(dev->base + DAVINCI_MCASP_TXMASK_REG, mask);
	mcasp_set_reg(dev->base + DAVINCI_MCASP_RXMASK_REG, mask);

	return 0;
}

static void davinci_hw_common_param(struct davinci_audio_dev *dev, int stream)
{
	int i;
	u8 tx_ser = 0;
	u8 rx_ser = 0;

	/* Default configuration */
	mcasp_set_bits(dev->base + DAVINCI_MCASP_PWREMUMGT_REG, MCASP_SOFT);

	/* All PINS as McASP */
	mcasp_set_reg(dev->base + DAVINCI_MCASP_PFUNC_REG, 0x00000000);

	if (stream == SNDRV_PCM_STREAM_PLAYBACK) {
		mcasp_set_reg(dev->base + DAVINCI_MCASP_TXSTAT_REG, 0xFFFFFFFF);
		mcasp_clr_bits(dev->base + DAVINCI_MCASP_XEVTCTL_REG,
				TXDATADMADIS);
	} else {
		mcasp_set_reg(dev->base + DAVINCI_MCASP_RXSTAT_REG, 0xFFFFFFFF);
		mcasp_clr_bits(dev->base + DAVINCI_MCASP_REVTCTL_REG,
				RXDATADMADIS);
	}

	for (i = 0; i < dev->num_serializer; i++) {
		mcasp_set_bits(dev->base + DAVINCI_MCASP_XRSRCTL_REG(i),
					dev->serial_dir[i]);
		if (dev->serial_dir[i] == TX_MODE) {
			mcasp_set_bits(dev->base + DAVINCI_MCASP_PDIR_REG,
					AXR(i));
			tx_ser++;
		} else if (dev->serial_dir[i] == RX_MODE) {
			mcasp_clr_bits(dev->base + DAVINCI_MCASP_PDIR_REG,
					AXR(i));
			rx_ser++;
		}
	}

	if (dev->txnumevt && stream == SNDRV_PCM_STREAM_PLAYBACK) {
		if (dev->txnumevt * tx_ser > 64)
			dev->txnumevt = 1;

		switch (dev->version) {
		case MCASP_VERSION_3:
			mcasp_mod_bits(dev->base + MCASP_VER3_WFIFOCTL, tx_ser,
								NUMDMA_MASK);
			mcasp_mod_bits(dev->base + MCASP_VER3_WFIFOCTL,
				((dev->txnumevt * tx_ser) << 8), NUMEVT_MASK);
			break;
		default:
			mcasp_mod_bits(dev->base + DAVINCI_MCASP_WFIFOCTL,
							tx_ser,	NUMDMA_MASK);
			mcasp_mod_bits(dev->base + DAVINCI_MCASP_WFIFOCTL,
				((dev->txnumevt * tx_ser) << 8), NUMEVT_MASK);
		}
	}

	if (dev->rxnumevt && stream == SNDRV_PCM_STREAM_CAPTURE) {
		if (dev->rxnumevt * rx_ser > 64)
			dev->rxnumevt = 1;
		switch (dev->version) {
		case MCASP_VERSION_3:
			mcasp_mod_bits(dev->base + MCASP_VER3_RFIFOCTL, rx_ser,
								NUMDMA_MASK);
			mcasp_mod_bits(dev->base + MCASP_VER3_RFIFOCTL,
				((dev->rxnumevt * rx_ser) << 8), NUMEVT_MASK);
			break;
		default:
			mcasp_mod_bits(dev->base + DAVINCI_MCASP_RFIFOCTL,
							rx_ser,	NUMDMA_MASK);
			mcasp_mod_bits(dev->base + DAVINCI_MCASP_RFIFOCTL,
				((dev->rxnumevt * rx_ser) << 8), NUMEVT_MASK);
		}
	}
}

static void davinci_hw_param(struct davinci_audio_dev *dev, int stream)
{
	int i, active_slots;
	u32 mask = 0;

	active_slots = (dev->tdm_slots > 31) ? 32 : dev->tdm_slots;
	for (i = 0; i < active_slots; i++)
		mask |= (1 << i);

	mcasp_clr_bits(dev->base + DAVINCI_MCASP_ACLKXCTL_REG, TX_ASYNC);

	if (stream == SNDRV_PCM_STREAM_PLAYBACK) {
		/* bit stream is MSB first  with no delay */
		/* DSP_B mode */
		mcasp_set_reg(dev->base + DAVINCI_MCASP_TXTDM_REG, mask);
		mcasp_set_bits(dev->base + DAVINCI_MCASP_TXFMT_REG, TXORD);

		if ((dev->tdm_slots >= 2) && (dev->tdm_slots <= 32))
			mcasp_mod_bits(dev->base + DAVINCI_MCASP_TXFMCTL_REG,
					FSXMOD(dev->tdm_slots), FSXMOD(0x1FF));
		else
			printk(KERN_ERR "playback tdm slot %d not supported\n",
				dev->tdm_slots);
	} else {
		/* bit stream is MSB first with no delay */
		/* DSP_B mode */
		mcasp_set_bits(dev->base + DAVINCI_MCASP_RXFMT_REG, RXORD);
		mcasp_set_reg(dev->base + DAVINCI_MCASP_RXTDM_REG, mask);

		if ((dev->tdm_slots >= 2) && (dev->tdm_slots <= 32))
			mcasp_mod_bits(dev->base + DAVINCI_MCASP_RXFMCTL_REG,
					FSRMOD(dev->tdm_slots), FSRMOD(0x1FF));
		else
			printk(KERN_ERR "capture tdm slot %d not supported\n",
				dev->tdm_slots);
	}
}

/* S/PDIF */
static void davinci_hw_dit_param(struct davinci_audio_dev *dev)
{
	/* Set the PDIR for Serialiser as output */
	mcasp_set_bits(dev->base + DAVINCI_MCASP_PDIR_REG, AFSX);

	/* TXMASK for 24 bits */
	mcasp_set_reg(dev->base + DAVINCI_MCASP_TXMASK_REG, 0x00FFFFFF);

	/* Set the TX format : 24 bit right rotation, 32 bit slot, Pad 0
	   and LSB first */
	mcasp_set_bits(dev->base + DAVINCI_MCASP_TXFMT_REG,
						TXROT(6) | TXSSZ(15));

	/* Set TX frame synch : DIT Mode, 1 bit width, internal, rising edge */
	mcasp_set_reg(dev->base + DAVINCI_MCASP_TXFMCTL_REG,
						AFSXE | FSXMOD(0x180));

	/* Set the TX tdm : for all the slots */
	mcasp_set_reg(dev->base + DAVINCI_MCASP_TXTDM_REG, 0xFFFFFFFF);

	/* Set the TX clock controls : div = 1 and internal */
	mcasp_set_bits(dev->base + DAVINCI_MCASP_ACLKXCTL_REG,
						ACLKXE | TX_ASYNC);

	mcasp_clr_bits(dev->base + DAVINCI_MCASP_XEVTCTL_REG, TXDATADMADIS);

	/* Only 44100 and 48000 are valid, both have the same setting */
	mcasp_set_bits(dev->base + DAVINCI_MCASP_AHCLKXCTL_REG, AHCLKXDIV(3));

	/* Enable the DIT */
	mcasp_set_bits(dev->base + DAVINCI_MCASP_TXDITCTL_REG, DITEN);
}

static int davinci_mcasp_hw_params(struct snd_pcm_substream *substream,
					struct snd_pcm_hw_params *params,
					struct snd_soc_dai *cpu_dai)
{
	struct davinci_audio_dev *dev = snd_soc_dai_get_drvdata(cpu_dai);
	struct davinci_pcm_dma_params *dma_params =
					&dev->dma_params[substream->stream];
	int word_length;
	u8 fifo_level;

	davinci_hw_common_param(dev, substream->stream);
	if (substream->stream == SNDRV_PCM_STREAM_PLAYBACK)
		fifo_level = dev->txnumevt;
	else
		fifo_level = dev->rxnumevt;

	if (dev->op_mode == DAVINCI_MCASP_DIT_MODE)
		davinci_hw_dit_param(dev);
	else
		davinci_hw_param(dev, substream->stream);

	switch (params_format(params)) {
	case SNDRV_PCM_FORMAT_U8:
	case SNDRV_PCM_FORMAT_S8:
		dma_params->data_type = 1;
		word_length = 8;
		break;

	case SNDRV_PCM_FORMAT_U16_LE:
	case SNDRV_PCM_FORMAT_S16_LE:
		dma_params->data_type = 2;
		word_length = 16;
		break;

	case SNDRV_PCM_FORMAT_U24_3LE:
	case SNDRV_PCM_FORMAT_S24_3LE:
		dma_params->data_type = 3;
		word_length = 24;
		break;

<<<<<<< HEAD
	case SNDRV_PCM_FORMAT_U24_3LE:
	case SNDRV_PCM_FORMAT_S24_3LE:
		dma_params->data_type = 3;
		word_length = DAVINCI_AUDIO_WORD_24;
		break;

=======
>>>>>>> 7a79e94e
	case SNDRV_PCM_FORMAT_U24_LE:
	case SNDRV_PCM_FORMAT_S24_LE:
	case SNDRV_PCM_FORMAT_U32_LE:
	case SNDRV_PCM_FORMAT_S32_LE:
		dma_params->data_type = 4;
		word_length = 32;
		break;

	default:
		printk(KERN_WARNING "davinci-mcasp: unsupported PCM format");
		return -EINVAL;
	}

	if (dev->version == MCASP_VERSION_2 && !fifo_level)
		dma_params->acnt = 4;
	else
		dma_params->acnt = dma_params->data_type;

	dma_params->fifo_level = fifo_level;
	davinci_config_channel_size(dev, word_length);

	return 0;
}

static int davinci_mcasp_trigger(struct snd_pcm_substream *substream,
				     int cmd, struct snd_soc_dai *cpu_dai)
{
	struct davinci_audio_dev *dev = snd_soc_dai_get_drvdata(cpu_dai);
	int ret = 0;

	switch (cmd) {
	case SNDRV_PCM_TRIGGER_RESUME:
	case SNDRV_PCM_TRIGGER_START:
	case SNDRV_PCM_TRIGGER_PAUSE_RELEASE:
		ret = pm_runtime_get_sync(dev->dev);
		if (IS_ERR_VALUE(ret))
			dev_err(dev->dev, "pm_runtime_get_sync() failed\n");
		davinci_mcasp_start(dev, substream->stream);
		break;

	case SNDRV_PCM_TRIGGER_SUSPEND:
		davinci_mcasp_stop(dev, substream->stream);
		ret = pm_runtime_put_sync(dev->dev);
		if (IS_ERR_VALUE(ret))
			dev_err(dev->dev, "pm_runtime_put_sync() failed\n");
		break;

	case SNDRV_PCM_TRIGGER_STOP:
	case SNDRV_PCM_TRIGGER_PAUSE_PUSH:
		davinci_mcasp_stop(dev, substream->stream);
		break;

	default:
		ret = -EINVAL;
	}

	return ret;
}

static int davinci_mcasp_startup(struct snd_pcm_substream *substream,
				 struct snd_soc_dai *dai)
{
	struct davinci_audio_dev *dev = snd_soc_dai_get_drvdata(dai);

	snd_soc_dai_set_dma_data(dai, substream, dev->dma_params);
	return 0;
}

static const struct snd_soc_dai_ops davinci_mcasp_dai_ops = {
	.startup	= davinci_mcasp_startup,
	.trigger	= davinci_mcasp_trigger,
	.hw_params	= davinci_mcasp_hw_params,
	.set_fmt	= davinci_mcasp_set_dai_fmt,
	.set_clkdiv	= davinci_mcasp_set_clkdiv,
	.set_sysclk	= davinci_mcasp_set_sysclk,
};

#define DAVINCI_MCASP_PCM_FMTS (SNDRV_PCM_FMTBIT_S8 | \
				SNDRV_PCM_FMTBIT_U8 | \
				SNDRV_PCM_FMTBIT_S16_LE | \
				SNDRV_PCM_FMTBIT_U16_LE | \
				SNDRV_PCM_FMTBIT_S24_LE | \
				SNDRV_PCM_FMTBIT_U24_LE | \
				SNDRV_PCM_FMTBIT_S24_3LE | \
				SNDRV_PCM_FMTBIT_U24_3LE | \
				SNDRV_PCM_FMTBIT_S32_LE | \
				SNDRV_PCM_FMTBIT_U32_LE)

static struct snd_soc_dai_driver davinci_mcasp_dai[] = {
	{
		.name		= "davinci-mcasp.0",
		.playback	= {
			.channels_min	= 2,
			.channels_max 	= 2,
			.rates 		= DAVINCI_MCASP_RATES,
			.formats	= DAVINCI_MCASP_PCM_FMTS,
		},
		.capture 	= {
			.channels_min 	= 2,
			.channels_max 	= 2,
			.rates 		= DAVINCI_MCASP_RATES,
			.formats	= DAVINCI_MCASP_PCM_FMTS,
		},
		.ops 		= &davinci_mcasp_dai_ops,

	},
	{
		"davinci-mcasp.1",
		.playback 	= {
			.channels_min	= 1,
			.channels_max	= 384,
			.rates		= DAVINCI_MCASP_RATES,
			.formats	= DAVINCI_MCASP_PCM_FMTS,
		},
		.ops 		= &davinci_mcasp_dai_ops,
	},

};

static const struct of_device_id mcasp_dt_ids[] = {
	{
		.compatible = "ti,dm646x-mcasp-audio",
		.data = (void *)MCASP_VERSION_1,
	},
	{
		.compatible = "ti,da830-mcasp-audio",
		.data = (void *)MCASP_VERSION_2,
	},
	{
		.compatible = "ti,omap2-mcasp-audio",
		.data = (void *)MCASP_VERSION_3,
	},
	{ /* sentinel */ }
};
MODULE_DEVICE_TABLE(of, mcasp_dt_ids);

static struct snd_platform_data *davinci_mcasp_set_pdata_from_of(
						struct platform_device *pdev)
{
	struct device_node *np = pdev->dev.of_node;
	struct snd_platform_data *pdata = NULL;
	const struct of_device_id *match =
			of_match_device(of_match_ptr(mcasp_dt_ids), &pdev->dev);

	const u32 *of_serial_dir32;
	u8 *of_serial_dir;
	u32 val;
	int i, ret = 0;

	if (pdev->dev.platform_data) {
		pdata = pdev->dev.platform_data;
		return pdata;
	} else if (match) {
		pdata = devm_kzalloc(&pdev->dev, sizeof(*pdata), GFP_KERNEL);
		if (!pdata) {
			ret = -ENOMEM;
			goto nodata;
		}
	} else {
		/* control shouldn't reach here. something is wrong */
		ret = -EINVAL;
		goto nodata;
	}

	if (match->data)
		pdata->version = (u8)((int)match->data);

	ret = of_property_read_u32(np, "op-mode", &val);
	if (ret >= 0)
		pdata->op_mode = val;

	ret = of_property_read_u32(np, "tdm-slots", &val);
	if (ret >= 0)
		pdata->tdm_slots = val;

	ret = of_property_read_u32(np, "num-serializer", &val);
	if (ret >= 0)
		pdata->num_serializer = val;

	of_serial_dir32 = of_get_property(np, "serial-dir", &val);
	val /= sizeof(u32);
	if (val != pdata->num_serializer) {
		dev_err(&pdev->dev,
				"num-serializer(%d) != serial-dir size(%d)\n",
				pdata->num_serializer, val);
		ret = -EINVAL;
		goto nodata;
	}

	if (of_serial_dir32) {
		of_serial_dir = devm_kzalloc(&pdev->dev,
						(sizeof(*of_serial_dir) * val),
						GFP_KERNEL);
		if (!of_serial_dir) {
			ret = -ENOMEM;
			goto nodata;
		}

		for (i = 0; i < pdata->num_serializer; i++)
			of_serial_dir[i] = be32_to_cpup(&of_serial_dir32[i]);

		pdata->serial_dir = of_serial_dir;
	}

	ret = of_property_read_u32(np, "tx-num-evt", &val);
	if (ret >= 0)
		pdata->txnumevt = val;

	ret = of_property_read_u32(np, "rx-num-evt", &val);
	if (ret >= 0)
		pdata->rxnumevt = val;

	ret = of_property_read_u32(np, "sram-size-playback", &val);
	if (ret >= 0)
		pdata->sram_size_playback = val;

	ret = of_property_read_u32(np, "sram-size-capture", &val);
	if (ret >= 0)
		pdata->sram_size_capture = val;

	return  pdata;

nodata:
	if (ret < 0) {
		dev_err(&pdev->dev, "Error populating platform data, err %d\n",
			ret);
		pdata = NULL;
	}
	return  pdata;
}

static int davinci_mcasp_probe(struct platform_device *pdev)
{
	struct davinci_pcm_dma_params *dma_data;
	struct resource *mem, *ioarea, *res;
	struct snd_platform_data *pdata;
	struct davinci_audio_dev *dev;
	int ret;

	if (!pdev->dev.platform_data && !pdev->dev.of_node) {
		dev_err(&pdev->dev, "No platform data supplied\n");
		return -EINVAL;
	}

	dev = devm_kzalloc(&pdev->dev, sizeof(struct davinci_audio_dev),
			   GFP_KERNEL);
	if (!dev)
		return	-ENOMEM;

	pdata = davinci_mcasp_set_pdata_from_of(pdev);
	if (!pdata) {
		dev_err(&pdev->dev, "no platform data\n");
		return -EINVAL;
	}

	mem = platform_get_resource(pdev, IORESOURCE_MEM, 0);
	if (!mem) {
		dev_err(&pdev->dev, "no mem resource?\n");
		return -ENODEV;
	}

	ioarea = devm_request_mem_region(&pdev->dev, mem->start,
			resource_size(mem), pdev->name);
	if (!ioarea) {
		dev_err(&pdev->dev, "Audio region already claimed\n");
		return -EBUSY;
	}

	pm_runtime_enable(&pdev->dev);

	ret = pm_runtime_get_sync(&pdev->dev);
	if (IS_ERR_VALUE(ret)) {
		dev_err(&pdev->dev, "pm_runtime_get_sync() failed\n");
		return ret;
	}

	dev->base = devm_ioremap(&pdev->dev, mem->start, resource_size(mem));
	if (!dev->base) {
		dev_err(&pdev->dev, "ioremap failed\n");
		ret = -ENOMEM;
		goto err_release_clk;
	}

	dev->op_mode = pdata->op_mode;
	dev->tdm_slots = pdata->tdm_slots;
	dev->num_serializer = pdata->num_serializer;
	dev->serial_dir = pdata->serial_dir;
	dev->version = pdata->version;
	dev->txnumevt = pdata->txnumevt;
	dev->rxnumevt = pdata->rxnumevt;
	dev->dev = &pdev->dev;

	dma_data = &dev->dma_params[SNDRV_PCM_STREAM_PLAYBACK];
	dma_data->asp_chan_q = pdata->asp_chan_q;
	dma_data->ram_chan_q = pdata->ram_chan_q;
	dma_data->sram_pool = pdata->sram_pool;
	dma_data->sram_size = pdata->sram_size_playback;
	dma_data->dma_addr = (dma_addr_t) (pdata->tx_dma_offset +
							mem->start);

	/* first TX, then RX */
	res = platform_get_resource(pdev, IORESOURCE_DMA, 0);
	if (!res) {
		dev_err(&pdev->dev, "no DMA resource\n");
		ret = -ENODEV;
		goto err_release_clk;
	}

	dma_data->channel = res->start;

	dma_data = &dev->dma_params[SNDRV_PCM_STREAM_CAPTURE];
	dma_data->asp_chan_q = pdata->asp_chan_q;
	dma_data->ram_chan_q = pdata->ram_chan_q;
	dma_data->sram_pool = pdata->sram_pool;
	dma_data->sram_size = pdata->sram_size_capture;
	dma_data->dma_addr = (dma_addr_t)(pdata->rx_dma_offset +
							mem->start);

	res = platform_get_resource(pdev, IORESOURCE_DMA, 1);
	if (!res) {
		dev_err(&pdev->dev, "no DMA resource\n");
		ret = -ENODEV;
		goto err_release_clk;
	}

	dma_data->channel = res->start;
	dev_set_drvdata(&pdev->dev, dev);
	ret = snd_soc_register_dai(&pdev->dev, &davinci_mcasp_dai[pdata->op_mode]);

	if (ret != 0)
		goto err_release_clk;

	ret = davinci_soc_platform_register(&pdev->dev);
	if (ret) {
		dev_err(&pdev->dev, "register PCM failed: %d\n", ret);
		goto err_unregister_dai;
	}

	return 0;

err_unregister_dai:
	snd_soc_unregister_dai(&pdev->dev);
err_release_clk:
	pm_runtime_put_sync(&pdev->dev);
	pm_runtime_disable(&pdev->dev);
	return ret;
}

static int davinci_mcasp_remove(struct platform_device *pdev)
{

	snd_soc_unregister_dai(&pdev->dev);
	davinci_soc_platform_unregister(&pdev->dev);

	pm_runtime_put_sync(&pdev->dev);
	pm_runtime_disable(&pdev->dev);

	return 0;
}

static struct platform_driver davinci_mcasp_driver = {
	.probe		= davinci_mcasp_probe,
	.remove		= davinci_mcasp_remove,
	.driver		= {
		.name	= "davinci-mcasp",
		.owner	= THIS_MODULE,
		.of_match_table = of_match_ptr(mcasp_dt_ids),
	},
};

module_platform_driver(davinci_mcasp_driver);

MODULE_AUTHOR("Steve Chen");
MODULE_DESCRIPTION("TI DAVINCI McASP SoC Interface");
MODULE_LICENSE("GPL");
<|MERGE_RESOLUTION|>--- conflicted
+++ resolved
@@ -575,54 +575,6 @@
 }
 
 static int davinci_mcasp_set_clkdiv(struct snd_soc_dai *dai, int div_id, int div)
-<<<<<<< HEAD
-{
-	struct davinci_audio_dev *dev = snd_soc_dai_get_drvdata(dai);
-
-	switch (div_id) {
-	case 0:		/* MCLK divider */
-		mcasp_mod_bits(dev->base + DAVINCI_MCASP_AHCLKXCTL_REG,
-			       AHCLKXDIV(div - 1), AHCLKXDIV_MASK);
-		mcasp_mod_bits(dev->base + DAVINCI_MCASP_AHCLKRCTL_REG,
-			       AHCLKRDIV(div - 1), AHCLKRDIV_MASK);
-		break;
-
-	case 1:		/* BCLK divider */
-		mcasp_mod_bits(dev->base + DAVINCI_MCASP_ACLKXCTL_REG,
-			       ACLKXDIV(div - 1), ACLKXDIV_MASK);
-		mcasp_mod_bits(dev->base + DAVINCI_MCASP_ACLKRCTL_REG,
-			       ACLKRDIV(div - 1), ACLKRDIV_MASK);
-		break;
-
-	default:
-		return -EINVAL;
-	}
-
-	return 0;
-}
-
-static int davinci_mcasp_set_sysclk(struct snd_soc_dai *dai, int clk_id,
-				    unsigned int freq, int dir)
-{
-	struct davinci_audio_dev *dev = snd_soc_dai_get_drvdata(dai);
-
-	if (dir == SND_SOC_CLOCK_OUT) {
-		mcasp_set_bits(dev->base + DAVINCI_MCASP_AHCLKXCTL_REG, AHCLKXE);
-		mcasp_set_bits(dev->base + DAVINCI_MCASP_AHCLKRCTL_REG, AHCLKRE);
-		mcasp_set_bits(dev->base + DAVINCI_MCASP_PDIR_REG, AHCLKX);
-	} else {
-		mcasp_clr_bits(dev->base + DAVINCI_MCASP_AHCLKXCTL_REG, AHCLKXE);
-		mcasp_clr_bits(dev->base + DAVINCI_MCASP_AHCLKRCTL_REG, AHCLKRE);
-		mcasp_clr_bits(dev->base + DAVINCI_MCASP_PDIR_REG, AHCLKX);
-	}
-
-	return 0;
-}
-
-static int davinci_config_channel_size(struct davinci_audio_dev *dev,
-				       int channel_size)
-=======
->>>>>>> 7a79e94e
 {
 	struct davinci_audio_dev *dev = snd_soc_dai_get_drvdata(dai);
 
@@ -891,15 +843,6 @@
 		word_length = 24;
 		break;
 
-<<<<<<< HEAD
-	case SNDRV_PCM_FORMAT_U24_3LE:
-	case SNDRV_PCM_FORMAT_S24_3LE:
-		dma_params->data_type = 3;
-		word_length = DAVINCI_AUDIO_WORD_24;
-		break;
-
-=======
->>>>>>> 7a79e94e
 	case SNDRV_PCM_FORMAT_U24_LE:
 	case SNDRV_PCM_FORMAT_S24_LE:
 	case SNDRV_PCM_FORMAT_U32_LE:
