--- conflicted
+++ resolved
@@ -457,11 +457,7 @@
 		goto err;
 	}
 
-<<<<<<< HEAD
-	status = spi_register_master(master);
-=======
 	status = devm_spi_register_master(&pdev->dev, master);
->>>>>>> d8ec26d7
 	if (status < 0)
 		goto err;
 
