--- conflicted
+++ resolved
@@ -127,45 +127,8 @@
 		unsigned int num = MPP_NUM(*mpp_grp_list);
 		unsigned int sel = MPP_SEL(*mpp_grp_list);
 
-<<<<<<< HEAD
-void __init dove_mpp_conf(unsigned int *mpp_list)
-{
-	u32 mpp_ctrl[MPP_NR_REGS];
-	u32 pmu_mpp_ctrl = 0;
-	u32 pmu_sig_ctrl[PMU_SIG_REGS];
-	int i;
-
-	for (i = 0; i < MPP_NR_REGS; i++)
-		mpp_ctrl[i] = readl(MPP_CTRL(i));
-
-	for (i = 0; i < PMU_SIG_REGS; i++)
-		pmu_sig_ctrl[i] = readl(PMU_SIG_CTRL(i));
-
-	pmu_mpp_ctrl = readl(DOVE_PMU_MPP_GENERAL_CTRL);
-
-	dove_mpp_dump_regs();
-
-	for ( ; *mpp_list != MPP_END; mpp_list++) {
-		unsigned int num = MPP_NUM(*mpp_list);
-		unsigned int sel = MPP_SEL(*mpp_list);
-		int shift, gpio_mode;
-
-		if (num > MPP_MAX) {
-			pr_err("dove: invalid MPP number (%u)\n", num);
-			continue;
-		}
-
-		if (*mpp_list & MPP_NFC_MASK) {
-			dove_mpp_cfg_nfc(sel);
-			continue;
-		}
-
-		if (*mpp_list & MPP_AU1_MASK) {
-			dove_mpp_cfg_au1(sel);
-=======
 		if (num > MPP_GRP_MAX) {
 			pr_err("dove: invalid MPP GRP number (%u)\n", num);
->>>>>>> d762f438
 			continue;
 		}
 
